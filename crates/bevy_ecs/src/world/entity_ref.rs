--- conflicted
+++ resolved
@@ -86,13 +86,8 @@
     /// # }
     /// ```
     #[inline]
-<<<<<<< HEAD
-    pub fn get<T: Component>(&self) -> Option<&'w T> {
+    pub fn get<T: Component + Sync>(&self) -> Option<&'w T> {
         // SAFETY: entity location is valid and returned component is of type T
-=======
-    pub fn get<T: Component + Sync>(&self) -> Option<&'w T> {
-        // SAFE: entity location is valid and returned component is of type T
->>>>>>> 6251294a
         unsafe {
             get_component_with_type(self.world, TypeId::of::<T>(), self.entity, self.location)
                 .map(|value| value.deref::<T>())
@@ -238,13 +233,8 @@
     /// # }
     /// ```
     #[inline]
-<<<<<<< HEAD
-    pub fn get<T: Component>(&self) -> Option<&'_ T> {
+    pub fn get<T: Component + Sync>(&self) -> Option<&'_ T> {
         // SAFETY: lifetimes enforce correct usage of returned borrow
-=======
-    pub fn get<T: Component + Sync>(&self) -> Option<&'_ T> {
-        // SAFE: lifetimes enforce correct usage of returned borrow
->>>>>>> 6251294a
         unsafe {
             get_component_with_type(self.world, TypeId::of::<T>(), self.entity, self.location)
                 .map(|value| value.deref::<T>())
