pub use crate::change_detection::{NonSendMut, ResMut};
use crate::{
    archetype::{Archetype, Archetypes},
    bundle::Bundles,
    change_detection::Ticks,
    component::{Component, ComponentId, ComponentTicks, Components},
    entity::{Entities, Entity},
    query::{
        Access, FilteredAccess, FilteredAccessSet, QueryState, ReadOnlyWorldQuery, WorldQuery,
    },
    system::{CommandQueue, Commands, Query, SystemMeta},
    world::{FromWorld, World},
};
pub use bevy_ecs_macros::Resource;
pub use bevy_ecs_macros::SystemParam;
use bevy_ecs_macros::{all_tuples, impl_param_set};
use bevy_ptr::UnsafeCellDeref;
use std::{
    borrow::Cow,
    fmt::Debug,
    marker::PhantomData,
    ops::{Deref, DerefMut},
};

/// A parameter that can be used in a [`System`](super::System).
///
/// # Derive
///
/// This trait can be derived with the [`derive@super::SystemParam`] macro.
/// This macro only works if each field on the derived struct implements [`SystemParam`].
/// Note: There are additional requirements on the field types.
/// See the *Generic `SystemParam`s* section for details and workarounds of the probable
/// cause if this derive causes an error to be emitted.
///
///
/// The struct for which `SystemParam` is derived must (currently) have exactly
/// two lifetime parameters.
/// The first is the lifetime of the world, and the second the lifetime
/// of the parameter's state.
///
/// ## Attributes
///
/// `#[system_param(ignore)]`:
/// Can be added to any field in the struct. Fields decorated with this attribute
/// will be created with the default value upon realisation.
/// This is most useful for `PhantomData` fields, to ensure that the required lifetimes are
/// used, as shown in the example.
///
/// # Example
///
/// ```
/// # use bevy_ecs::prelude::*;
/// # #[derive(Resource)]
/// # struct SomeResource;
/// use std::marker::PhantomData;
/// use bevy_ecs::system::SystemParam;
///
/// #[derive(SystemParam)]
/// struct MyParam<'w, 's> {
///     foo: Res<'w, SomeResource>,
///     #[system_param(ignore)]
///     marker: PhantomData<&'s ()>,
/// }
///
/// fn my_system(param: MyParam) {
///     // Access the resource through `param.foo`
/// }
///
/// # bevy_ecs::system::assert_is_system(my_system);
/// ```
///
/// # Generic `SystemParam`s
///
/// When using the derive macro, you may see an error in the form of:
///
/// ```text
/// expected ... [ParamType]
/// found associated type `<<[ParamType] as SystemParam>::Fetch as SystemParamFetch<'_, '_>>::Item`
/// ```
/// where `[ParamType]` is the type of one of your fields.
/// To solve this error, you can wrap the field of type `[ParamType]` with [`StaticSystemParam`]
/// (i.e. `StaticSystemParam<[ParamType]>`).
///
/// ## Details
///
/// The derive macro requires that the [`SystemParam`] implementation of
/// each field `F`'s [`Fetch`](`SystemParam::Fetch`)'s [`Item`](`SystemParamFetch::Item`) is itself `F`
/// (ignoring lifetimes for simplicity).
/// This assumption is due to type inference reasons, so that the derived [`SystemParam`] can be
/// used as an argument to a function system.
/// If the compiler cannot validate this property for `[ParamType]`, it will error in the form shown above.
///
/// This will most commonly occur when working with `SystemParam`s generically, as the requirement
/// has not been proven to the compiler.
pub trait SystemParam: Sized {
    type Fetch: for<'w, 's> SystemParamFetch<'w, 's>;
}

pub type SystemParamItem<'w, 's, P> = <<P as SystemParam>::Fetch as SystemParamFetch<'w, 's>>::Item;

/// The state of a [`SystemParam`].
///
/// # Safety
///
/// It is the implementor's responsibility to ensure `system_meta` is populated with the _exact_
/// [`World`] access used by the [`SystemParamState`] (and associated [`SystemParamFetch`]).
/// Additionally, it is the implementor's responsibility to ensure there is no
/// conflicting access across all [`SystemParam`]'s.
pub unsafe trait SystemParamState: Send + 'static {
    fn init(world: &mut World, system_meta: &mut SystemMeta) -> Self;
    #[inline]
    fn new_archetype(&mut self, _archetype: &Archetype, _system_meta: &mut SystemMeta) {}
    #[inline]
    fn apply(&mut self, _world: &mut World) {}
}

/// A [`SystemParamFetch`] that only reads a given [`World`].
///
/// # Safety
/// This must only be implemented for [`SystemParamFetch`] impls that exclusively read the World passed in to [`SystemParamFetch::get_param`]
pub unsafe trait ReadOnlySystemParamFetch {}

pub trait SystemParamFetch<'world, 'state>: SystemParamState {
    type Item: SystemParam<Fetch = Self>;
    /// # Safety
    ///
    /// This call might access any of the input parameters in an unsafe way. Make sure the data
    /// access is safe in the context of the system scheduler.
    unsafe fn get_param(
        state: &'state mut Self,
        system_meta: &SystemMeta,
        world: &'world World,
        change_tick: u32,
    ) -> Self::Item;
}

impl<'w, 's, Q: WorldQuery + 'static, F: WorldQuery + 'static> SystemParam for Query<'w, 's, Q, F> {
    type Fetch = QueryState<Q, F>;
}

// SAFETY: QueryState is constrained to read-only fetches, so it only reads World.
unsafe impl<Q: ReadOnlyWorldQuery, F: WorldQuery> ReadOnlySystemParamFetch for QueryState<Q, F> {}

// SAFETY: Relevant query ComponentId and ArchetypeComponentId access is applied to SystemMeta. If
// this QueryState conflicts with any prior access, a panic will occur.
unsafe impl<Q: WorldQuery + 'static, F: WorldQuery + 'static> SystemParamState
    for QueryState<Q, F>
{
    fn init(world: &mut World, system_meta: &mut SystemMeta) -> Self {
        let state = QueryState::new(world);
        assert_component_access_compatibility(
            &system_meta.name,
            std::any::type_name::<Q>(),
            std::any::type_name::<F>(),
            &system_meta.component_access_set,
            &state.component_access,
            world,
        );
        system_meta
            .component_access_set
            .add(state.component_access.clone());
        system_meta
            .archetype_component_access
            .extend(&state.archetype_component_access);
        state
    }

    fn new_archetype(&mut self, archetype: &Archetype, system_meta: &mut SystemMeta) {
        self.new_archetype(archetype);
        system_meta
            .archetype_component_access
            .extend(&self.archetype_component_access);
    }
}

impl<'w, 's, Q: WorldQuery + 'static, F: WorldQuery + 'static> SystemParamFetch<'w, 's>
    for QueryState<Q, F>
{
    type Item = Query<'w, 's, Q, F>;

    #[inline]
    unsafe fn get_param(
        state: &'s mut Self,
        system_meta: &SystemMeta,
        world: &'w World,
        change_tick: u32,
    ) -> Self::Item {
        Query::new(world, state, system_meta.last_change_tick, change_tick)
    }
}

fn assert_component_access_compatibility(
    system_name: &str,
    query_type: &'static str,
    filter_type: &'static str,
    system_access: &FilteredAccessSet<ComponentId>,
    current: &FilteredAccess<ComponentId>,
    world: &World,
) {
    let mut conflicts = system_access.get_conflicts_single(current);
    if conflicts.is_empty() {
        return;
    }
    let conflicting_components = conflicts
        .drain(..)
        .map(|component_id| world.components.get_info(component_id).unwrap().name())
        .collect::<Vec<&str>>();
    let accesses = conflicting_components.join(", ");
    panic!("error[B0001]: Query<{}, {}> in system {} accesses component(s) {} in a way that conflicts with a previous system parameter. Consider using `Without<T>` to create disjoint Queries or merging conflicting Queries into a `ParamSet`.",
           query_type, filter_type, system_name, accesses);
}

pub struct ParamSet<'w, 's, T: SystemParam> {
    param_states: &'s mut T::Fetch,
    world: &'w World,
    system_meta: SystemMeta,
    change_tick: u32,
}
/// The [`SystemParamState`] of [`ParamSet<T::Item>`].
pub struct ParamSetState<T: for<'w, 's> SystemParamFetch<'w, 's>>(T);

impl_param_set!();

<<<<<<< HEAD
/// A type that can be inserted into a [`World`] as a singleton.
///
/// You can access resource data in systems using the [`Res`] and [`ResMut`] system parameters
///
/// Only one resource of each type can be stored in a [`World`] at any given time.
///
/// # Examples
///
/// ```
/// # let mut world = World::default();
/// # let mut schedule = Schedule::default();
/// # schedule.add_stage("update", SystemStage::parallel());
/// # use bevy_ecs::prelude::*;
/// #[derive(Resource)]
/// struct MyResource { value: u32 }
///
/// world.insert_resource(MyResource { value: 42 });
///
/// fn read_resource_system(resource: Res<MyResource>) {
///     assert_eq!(resource.value, 42);
/// }
///
/// fn write_resource_system(mut resource: ResMut<MyResource>) {
///     assert_eq!(resource.value, 42);
///     resource.value = 0;
///     assert_eq!(resource.value, 0);
/// }
/// # schedule.add_system_to_stage("update", read_resource_system.label("first"));
/// # schedule.add_system_to_stage("update", write_resource_system.after("first"));
/// # schedule.run_once(&mut world);
/// ```
pub trait Resource: Send + Sync + 'static {}

/// Shared borrow of a [`Resource`].
=======
pub trait Resource: Send + 'static {}

impl<T> Resource for T where T: Send + 'static {}

/// Shared borrow of a resource.
>>>>>>> 6251294a
///
/// See the [`Resource`] documentation for usage.
///
/// If you need a unique mutable borrow, use [`ResMut`] instead.
///
/// # Panics
///
/// Panics when used as a [`SystemParameter`](SystemParam) if the resource does not exist.
///
/// Use `Option<Res<T>>` instead if the resource might not always exist.
pub struct Res<'w, T: Resource + Sync> {
    value: &'w T,
    ticks: &'w ComponentTicks,
    last_change_tick: u32,
    change_tick: u32,
}

<<<<<<< HEAD
// SAFETY: Res only reads a single World resource
unsafe impl<T: Resource> ReadOnlySystemParamFetch for ResState<T> {}
=======
// SAFE: Res only reads a single World resource
unsafe impl<T: Resource + Sync> ReadOnlySystemParamFetch for ResState<T> {}
>>>>>>> 6251294a

impl<'w, T: Resource + Sync> Debug for Res<'w, T>
where
    T: Debug,
{
    fn fmt(&self, f: &mut std::fmt::Formatter<'_>) -> std::fmt::Result {
        f.debug_tuple("Res").field(&self.value).finish()
    }
}

impl<'w, T: Resource + Sync> Res<'w, T> {
    /// Returns true if (and only if) this resource been added since the last execution of this
    /// system.
    pub fn is_added(&self) -> bool {
        self.ticks.is_added(self.last_change_tick, self.change_tick)
    }

    /// Returns `true` if the resource was added or mutably dereferenced after the system last ran.
    pub fn is_changed(&self) -> bool {
        self.ticks
            .is_changed(self.last_change_tick, self.change_tick)
    }

    pub fn into_inner(self) -> &'w T {
        self.value
    }
}

impl<'w, T: Resource + Sync> Deref for Res<'w, T> {
    type Target = T;

    fn deref(&self) -> &Self::Target {
        self.value
    }
}

impl<'w, T: Resource + Sync> AsRef<T> for Res<'w, T> {
    #[inline]
    fn as_ref(&self) -> &T {
        self.deref()
    }
}

impl<'w, T: Resource + Sync> From<ResMut<'w, T>> for Res<'w, T> {
    fn from(res: ResMut<'w, T>) -> Self {
        Self {
            value: res.value,
            ticks: res.ticks.component_ticks,
            change_tick: res.ticks.change_tick,
            last_change_tick: res.ticks.last_change_tick,
        }
    }
}

/// The [`SystemParamState`] of [`Res<T>`].
#[doc(hidden)]
pub struct ResState<T> {
    component_id: ComponentId,
    marker: PhantomData<T>,
}

impl<'a, T: Resource + Sync> SystemParam for Res<'a, T> {
    type Fetch = ResState<T>;
}

// SAFETY: Res ComponentId and ArchetypeComponentId access is applied to SystemMeta. If this Res
// conflicts with any prior access, a panic will occur.
unsafe impl<T: Resource + Sync> SystemParamState for ResState<T> {
    fn init(world: &mut World, system_meta: &mut SystemMeta) -> Self {
        let component_id = world.initialize_resource::<T>();
        let combined_access = system_meta.component_access_set.combined_access_mut();
        assert!(
            !combined_access.has_write(component_id),
            "error[B0002]: Res<{}> in system {} conflicts with a previous ResMut<{0}> access. Consider removing the duplicate access.",
            std::any::type_name::<T>(),
            system_meta.name,
        );
        combined_access.add_read(component_id);

        let resource_archetype = world.archetypes.resource();
        let archetype_component_id = resource_archetype
            .get_archetype_component_id(component_id)
            .unwrap();
        system_meta
            .archetype_component_access
            .add_read(archetype_component_id);
        Self {
            component_id,
            marker: PhantomData,
        }
    }
}

impl<'w, 's, T: Resource + Sync> SystemParamFetch<'w, 's> for ResState<T> {
    type Item = Res<'w, T>;

    #[inline]
    unsafe fn get_param(
        state: &'s mut Self,
        system_meta: &SystemMeta,
        world: &'w World,
        change_tick: u32,
    ) -> Self::Item {
        let column = world
            .get_populated_resource_column(state.component_id)
            .unwrap_or_else(|| {
                panic!(
                    "Resource requested by {} does not exist: {}",
                    system_meta.name,
                    std::any::type_name::<T>()
                )
            });
        Res {
            value: column.get_data_ptr().deref::<T>(),
            ticks: column.get_ticks_unchecked(0).deref(),
            last_change_tick: system_meta.last_change_tick,
            change_tick,
        }
    }
}

/// The [`SystemParamState`] of [`Option<Res<T>>`].
/// See: [`Res<T>`]
#[doc(hidden)]
pub struct OptionResState<T>(ResState<T>);

impl<'a, T: Resource + Sync> SystemParam for Option<Res<'a, T>> {
    type Fetch = OptionResState<T>;
}

<<<<<<< HEAD
// SAFETY: Only reads a single World resource
unsafe impl<T: Resource> ReadOnlySystemParamFetch for OptionResState<T> {}

// SAFETY: this impl defers to `ResState`, which initializes
// and validates the correct world access
unsafe impl<T: Resource> SystemParamState for OptionResState<T> {
=======
// SAFE: Only reads a single World resource
unsafe impl<T: Resource + Sync> ReadOnlySystemParamFetch for OptionResState<T> {}

unsafe impl<T: Resource + Sync> SystemParamState for OptionResState<T> {
>>>>>>> 6251294a
    fn init(world: &mut World, system_meta: &mut SystemMeta) -> Self {
        Self(ResState::init(world, system_meta))
    }
}

impl<'w, 's, T: Resource + Sync> SystemParamFetch<'w, 's> for OptionResState<T> {
    type Item = Option<Res<'w, T>>;

    #[inline]
    unsafe fn get_param(
        state: &'s mut Self,
        system_meta: &SystemMeta,
        world: &'w World,
        change_tick: u32,
    ) -> Self::Item {
        world
            .get_populated_resource_column(state.0.component_id)
            .map(|column| Res {
                value: column.get_data_ptr().deref::<T>(),
                ticks: column.get_ticks_unchecked(0).deref(),
                last_change_tick: system_meta.last_change_tick,
                change_tick,
            })
    }
}

/// The [`SystemParamState`] of [`ResMut<T>`].
#[doc(hidden)]
pub struct ResMutState<T> {
    component_id: ComponentId,
    marker: PhantomData<fn() -> T>,
}

impl<'a, T: Resource> SystemParam for ResMut<'a, T> {
    type Fetch = ResMutState<T>;
}

// SAFETY: Res ComponentId and ArchetypeComponentId access is applied to SystemMeta. If this Res
// conflicts with any prior access, a panic will occur.
unsafe impl<T: Resource> SystemParamState for ResMutState<T> {
    fn init(world: &mut World, system_meta: &mut SystemMeta) -> Self {
        let component_id = world.initialize_resource::<T>();
        let combined_access = system_meta.component_access_set.combined_access_mut();
        if combined_access.has_write(component_id) {
            panic!(
                "error[B0002]: ResMut<{}> in system {} conflicts with a previous ResMut<{0}> access. Consider removing the duplicate access.",
                std::any::type_name::<T>(), system_meta.name);
        } else if combined_access.has_read(component_id) {
            panic!(
                "error[B0002]: ResMut<{}> in system {} conflicts with a previous Res<{0}> access. Consider removing the duplicate access.",
                std::any::type_name::<T>(), system_meta.name);
        }
        combined_access.add_write(component_id);

        let resource_archetype = world.archetypes.resource();
        let archetype_component_id = resource_archetype
            .get_archetype_component_id(component_id)
            .unwrap();
        system_meta
            .archetype_component_access
            .add_write(archetype_component_id);
        Self {
            component_id,
            marker: PhantomData,
        }
    }
}

impl<'w, 's, T: Resource> SystemParamFetch<'w, 's> for ResMutState<T> {
    type Item = ResMut<'w, T>;

    #[inline]
    unsafe fn get_param(
        state: &'s mut Self,
        system_meta: &SystemMeta,
        world: &'w World,
        change_tick: u32,
    ) -> Self::Item {
        let value = world
            .get_resource_unchecked_mut_with_id(state.component_id)
            .unwrap_or_else(|| {
                panic!(
                    "Resource requested by {} does not exist: {}",
                    system_meta.name,
                    std::any::type_name::<T>()
                )
            });
        ResMut {
            value: value.value,
            ticks: Ticks {
                component_ticks: value.ticks.component_ticks,
                last_change_tick: system_meta.last_change_tick,
                change_tick,
            },
        }
    }
}

/// The [`SystemParamState`] of [`Option<ResMut<T>>`].
/// See: [`ResMut<T>`]
#[doc(hidden)]
pub struct OptionResMutState<T>(ResMutState<T>);

impl<'a, T: Resource> SystemParam for Option<ResMut<'a, T>> {
    type Fetch = OptionResMutState<T>;
}

// SAFETY: this impl defers to `ResMutState`, which initializes
// and validates the correct world access
unsafe impl<T: Resource> SystemParamState for OptionResMutState<T> {
    fn init(world: &mut World, system_meta: &mut SystemMeta) -> Self {
        Self(ResMutState::init(world, system_meta))
    }
}

impl<'w, 's, T: Resource> SystemParamFetch<'w, 's> for OptionResMutState<T> {
    type Item = Option<ResMut<'w, T>>;

    #[inline]
    unsafe fn get_param(
        state: &'s mut Self,
        system_meta: &SystemMeta,
        world: &'w World,
        change_tick: u32,
    ) -> Self::Item {
        world
            .get_resource_unchecked_mut_with_id(state.0.component_id)
            .map(|value| ResMut {
                value: value.value,
                ticks: Ticks {
                    component_ticks: value.ticks.component_ticks,
                    last_change_tick: system_meta.last_change_tick,
                    change_tick,
                },
            })
    }
}

impl<'w, 's> SystemParam for Commands<'w, 's> {
    type Fetch = CommandQueue;
}

// SAFETY: Commands only accesses internal state
unsafe impl ReadOnlySystemParamFetch for CommandQueue {}

// SAFETY: only local state is accessed
unsafe impl SystemParamState for CommandQueue {
    fn init(_world: &mut World, _system_meta: &mut SystemMeta) -> Self {
        Default::default()
    }

    fn apply(&mut self, world: &mut World) {
        self.apply(world);
    }
}

impl<'w, 's> SystemParamFetch<'w, 's> for CommandQueue {
    type Item = Commands<'w, 's>;

    #[inline]
    unsafe fn get_param(
        state: &'s mut Self,
        _system_meta: &SystemMeta,
        world: &'w World,
        _change_tick: u32,
    ) -> Self::Item {
        Commands::new(state, world)
    }
}

/// SAFETY: only reads world
unsafe impl ReadOnlySystemParamFetch for WorldState {}

/// The [`SystemParamState`] of [`&World`](crate::world::World).
#[doc(hidden)]
pub struct WorldState;

impl<'w> SystemParam for &'w World {
    type Fetch = WorldState;
}

// SAFETY: `read_all` access is set and conflicts result in a panic
unsafe impl SystemParamState for WorldState {
    fn init(_world: &mut World, system_meta: &mut SystemMeta) -> Self {
        let mut access = Access::default();
        access.read_all();
        if !system_meta
            .archetype_component_access
            .is_compatible(&access)
        {
            panic!("&World conflicts with a previous mutable system parameter. Allowing this would break Rust's mutability rules");
        }
        system_meta.archetype_component_access.extend(&access);

        let mut filtered_access = FilteredAccess::default();

        filtered_access.read_all();
        if !system_meta
            .component_access_set
            .get_conflicts_single(&filtered_access)
            .is_empty()
        {
            panic!("&World conflicts with a previous mutable system parameter. Allowing this would break Rust's mutability rules");
        }
        system_meta.component_access_set.add(filtered_access);

        WorldState
    }
}

impl<'w, 's> SystemParamFetch<'w, 's> for WorldState {
    type Item = &'w World;
    unsafe fn get_param(
        _state: &'s mut Self,
        _system_meta: &SystemMeta,
        world: &'w World,
        _change_tick: u32,
    ) -> Self::Item {
        world
    }
}

/// A system local [`SystemParam`].
///
/// A local may only be accessed by the system itself and is therefore not visible to other systems.
/// If two or more systems specify the same local type each will have their own unique local.
///
/// # Examples
///
/// ```
/// # use bevy_ecs::prelude::*;
/// # let world = &mut World::default();
/// fn write_to_local(mut local: Local<usize>) {
///     *local = 42;
/// }
/// fn read_from_local(local: Local<usize>) -> usize {
///     *local
/// }
/// let mut write_system = IntoSystem::into_system(write_to_local);
/// let mut read_system = IntoSystem::into_system(read_from_local);
/// write_system.initialize(world);
/// read_system.initialize(world);
///
/// assert_eq!(read_system.run((), world), 0);
/// write_system.run((), world);
/// // Note how the read local is still 0 due to the locals not being shared.
/// assert_eq!(read_system.run((), world), 0);
/// ```
///
/// N.B. A [`Local`]s value cannot be read or written to outside of the containing system.
/// To add configuration to a system, convert a capturing closure into the system instead:
///
/// ```
/// # use bevy_ecs::prelude::*;
/// # use bevy_ecs::system::assert_is_system;
/// struct Config(u32);
/// #[derive(Resource)]
/// struct Myu32Wrapper(u32);
/// fn reset_to_system(value: Config) -> impl FnMut(ResMut<Myu32Wrapper>) {
///     move |mut val| val.0 = value.0
/// }
///
/// // .add_system(reset_to_system(my_config))
/// # assert_is_system(reset_to_system(Config(10)));
/// ```
pub struct Local<'a, T: FromWorld + Send + Sync + 'static>(&'a mut T);

// SAFETY: Local only accesses internal state
unsafe impl<T: Send + Sync + 'static> ReadOnlySystemParamFetch for LocalState<T> {}

impl<'a, T: FromWorld + Send + Sync + 'static> Debug for Local<'a, T>
where
    T: Debug,
{
    fn fmt(&self, f: &mut std::fmt::Formatter<'_>) -> std::fmt::Result {
        f.debug_tuple("Local").field(&self.0).finish()
    }
}

impl<'a, T: FromWorld + Send + Sync + 'static> Deref for Local<'a, T> {
    type Target = T;

    #[inline]
    fn deref(&self) -> &Self::Target {
        self.0
    }
}

impl<'a, T: FromWorld + Send + Sync + 'static> DerefMut for Local<'a, T> {
    #[inline]
    fn deref_mut(&mut self) -> &mut Self::Target {
        self.0
    }
}

/// The [`SystemParamState`] of [`Local<T>`].
#[doc(hidden)]
pub struct LocalState<T: Send + Sync + 'static>(T);

impl<'a, T: Send + Sync + 'static + FromWorld> SystemParam for Local<'a, T> {
    type Fetch = LocalState<T>;
}

// SAFETY: only local state is accessed
unsafe impl<T: FromWorld + Send + Sync + 'static> SystemParamState for LocalState<T> {
    fn init(world: &mut World, _system_meta: &mut SystemMeta) -> Self {
        Self(T::from_world(world))
    }
}

impl<'w, 's, T: Send + Sync + 'static + FromWorld> SystemParamFetch<'w, 's> for LocalState<T> {
    type Item = Local<'s, T>;

    #[inline]
    unsafe fn get_param(
        state: &'s mut Self,
        _system_meta: &SystemMeta,
        _world: &'w World,
        _change_tick: u32,
    ) -> Self::Item {
        Local(&mut state.0)
    }
}

/// A [`SystemParam`] that grants access to the entities that had their `T` [`Component`] removed.
///
/// Note that this does not allow you to see which data existed before removal.
/// If you need this, you will need to track the component data value on your own,
/// using a regularly scheduled system that requests `Query<(Entity, &T), Changed<T>>`
/// and stores the data somewhere safe to later cross-reference.
///
/// If you are using `bevy_ecs` as a standalone crate,
/// note that the `RemovedComponents` list will not be automatically cleared for you,
/// and will need to be manually flushed using [`World::clear_trackers`]
///
/// For users of `bevy` itself, this is automatically done in a system added by `MinimalPlugins`
/// or `DefaultPlugins` at the end of each pass of the game loop during the `CoreStage::Last`
/// stage. As such `RemovedComponents` systems should be scheduled after the stage where
/// removal occurs but before `CoreStage::Last`.
///
/// # Examples
///
/// Basic usage:
///
/// ```
/// # use bevy_ecs::component::Component;
/// # use bevy_ecs::system::IntoSystem;
/// # use bevy_ecs::system::RemovedComponents;
/// #
/// # #[derive(Component)]
/// # struct MyComponent;
///
/// fn react_on_removal(removed: RemovedComponents<MyComponent>) {
///     removed.iter().for_each(|removed_entity| println!("{:?}", removed_entity));
/// }
///
/// # bevy_ecs::system::assert_is_system(react_on_removal);
/// ```
pub struct RemovedComponents<'a, T: Component> {
    world: &'a World,
    component_id: ComponentId,
    marker: PhantomData<T>,
}

impl<'a, T: Component> RemovedComponents<'a, T> {
    /// Returns an iterator over the entities that had their `T` [`Component`] removed.
    pub fn iter(&self) -> std::iter::Cloned<std::slice::Iter<'_, Entity>> {
        self.world.removed_with_id(self.component_id)
    }
}

// SAFETY: Only reads World components
unsafe impl<T: Component> ReadOnlySystemParamFetch for RemovedComponentsState<T> {}

/// The [`SystemParamState`] of [`RemovedComponents<T>`].
#[doc(hidden)]
pub struct RemovedComponentsState<T> {
    component_id: ComponentId,
    marker: PhantomData<fn() -> T>,
}

impl<'a, T: Component> SystemParam for RemovedComponents<'a, T> {
    type Fetch = RemovedComponentsState<T>;
}

// SAFETY: no component access. removed component entity collections can be read in parallel and are
// never mutably borrowed during system execution
unsafe impl<T: Component> SystemParamState for RemovedComponentsState<T> {
    fn init(world: &mut World, _system_meta: &mut SystemMeta) -> Self {
        Self {
            component_id: world.init_component::<T>(),
            marker: PhantomData,
        }
    }
}

impl<'w, 's, T: Component> SystemParamFetch<'w, 's> for RemovedComponentsState<T> {
    type Item = RemovedComponents<'w, T>;

    #[inline]
    unsafe fn get_param(
        state: &'s mut Self,
        _system_meta: &SystemMeta,
        world: &'w World,
        _change_tick: u32,
    ) -> Self::Item {
        RemovedComponents {
            world,
            component_id: state.component_id,
            marker: PhantomData,
        }
    }
}

/// Shared borrow of a non-[`Send`] resource.
///
/// Only `Send` resources may be accessed with the [`Res`] [`SystemParam`]. In case that the
/// resource does not implement `Send`, this `SystemParam` wrapper can be used. This will instruct
/// the scheduler to instead run the system on the main thread so that it doesn't send the resource
/// over to another thread.
///
/// # Panics
///
/// Panics when used as a `SystemParameter` if the resource does not exist.
///
/// Use `Option<NonSend<T>>` instead if the resource might not always exist.
pub struct NonSend<'w, T: 'static> {
    pub(crate) value: &'w T,
    ticks: ComponentTicks,
    last_change_tick: u32,
    change_tick: u32,
}

// SAFETY: Only reads a single World non-send resource
unsafe impl<T> ReadOnlySystemParamFetch for NonSendState<T> {}

impl<'w, T> Debug for NonSend<'w, T>
where
    T: Debug,
{
    fn fmt(&self, f: &mut std::fmt::Formatter<'_>) -> std::fmt::Result {
        f.debug_tuple("NonSend").field(&self.value).finish()
    }
}

impl<'w, T: 'static> NonSend<'w, T> {
    /// Returns `true` if the resource was added after the system last ran.
    pub fn is_added(&self) -> bool {
        self.ticks.is_added(self.last_change_tick, self.change_tick)
    }

    /// Returns `true` if the resource was added or mutably dereferenced after the system last ran.
    pub fn is_changed(&self) -> bool {
        self.ticks
            .is_changed(self.last_change_tick, self.change_tick)
    }
}

impl<'w, T> Deref for NonSend<'w, T> {
    type Target = T;

    fn deref(&self) -> &Self::Target {
        self.value
    }
}
impl<'a, T> From<NonSendMut<'a, T>> for NonSend<'a, T> {
    fn from(nsm: NonSendMut<'a, T>) -> Self {
        Self {
            value: nsm.value,
            ticks: nsm.ticks.component_ticks.to_owned(),
            change_tick: nsm.ticks.change_tick,
            last_change_tick: nsm.ticks.last_change_tick,
        }
    }
}

/// The [`SystemParamState`] of [`NonSend<T>`].
#[doc(hidden)]
pub struct NonSendState<T> {
    component_id: ComponentId,
    marker: PhantomData<fn() -> T>,
}

impl<'a, T: 'static> SystemParam for NonSend<'a, T> {
    type Fetch = NonSendState<T>;
}

// SAFETY: NonSendComponentId and ArchetypeComponentId access is applied to SystemMeta. If this
// NonSend conflicts with any prior access, a panic will occur.
unsafe impl<T: 'static> SystemParamState for NonSendState<T> {
    fn init(world: &mut World, system_meta: &mut SystemMeta) -> Self {
        system_meta.set_non_send();

        let component_id = world.initialize_non_send_resource::<T>();
        let combined_access = system_meta.component_access_set.combined_access_mut();
        assert!(
            !combined_access.has_write(component_id),
            "error[B0002]: NonSend<{}> in system {} conflicts with a previous mutable resource access ({0}). Consider removing the duplicate access.",
            std::any::type_name::<T>(),
            system_meta.name,
        );
        combined_access.add_read(component_id);

        let resource_archetype = world.archetypes.resource();
        let archetype_component_id = resource_archetype
            .get_archetype_component_id(component_id)
            .unwrap();
        system_meta
            .archetype_component_access
            .add_read(archetype_component_id);
        Self {
            component_id,
            marker: PhantomData,
        }
    }
}

impl<'w, 's, T: 'static> SystemParamFetch<'w, 's> for NonSendState<T> {
    type Item = NonSend<'w, T>;

    #[inline]
    unsafe fn get_param(
        state: &'s mut Self,
        system_meta: &SystemMeta,
        world: &'w World,
        change_tick: u32,
    ) -> Self::Item {
        world.validate_non_send_access::<T>();
        let column = world
            .get_populated_resource_column(state.component_id)
            .unwrap_or_else(|| {
                panic!(
                    "Non-send resource requested by {} does not exist: {}",
                    system_meta.name,
                    std::any::type_name::<T>()
                )
            });

        NonSend {
            value: column.get_data_ptr().deref::<T>(),
            ticks: column.get_ticks_unchecked(0).read(),
            last_change_tick: system_meta.last_change_tick,
            change_tick,
        }
    }
}

/// The [`SystemParamState`] of [`Option<NonSend<T>>`].
/// See: [`NonSend<T>`]
#[doc(hidden)]
pub struct OptionNonSendState<T>(NonSendState<T>);

impl<'w, T: 'static> SystemParam for Option<NonSend<'w, T>> {
    type Fetch = OptionNonSendState<T>;
}

// SAFETY: Only reads a single non-send resource
unsafe impl<T: 'static> ReadOnlySystemParamFetch for OptionNonSendState<T> {}

// SAFETY: this impl defers to `NonSendState`, which initializes
// and validates the correct world access
unsafe impl<T: 'static> SystemParamState for OptionNonSendState<T> {
    fn init(world: &mut World, system_meta: &mut SystemMeta) -> Self {
        Self(NonSendState::init(world, system_meta))
    }
}

impl<'w, 's, T: 'static> SystemParamFetch<'w, 's> for OptionNonSendState<T> {
    type Item = Option<NonSend<'w, T>>;

    #[inline]
    unsafe fn get_param(
        state: &'s mut Self,
        system_meta: &SystemMeta,
        world: &'w World,
        change_tick: u32,
    ) -> Self::Item {
        world.validate_non_send_access::<T>();
        world
            .get_populated_resource_column(state.0.component_id)
            .map(|column| NonSend {
                value: column.get_data_ptr().deref::<T>(),
                ticks: column.get_ticks_unchecked(0).read(),
                last_change_tick: system_meta.last_change_tick,
                change_tick,
            })
    }
}

/// The [`SystemParamState`] of [`NonSendMut<T>`].
#[doc(hidden)]
pub struct NonSendMutState<T> {
    component_id: ComponentId,
    marker: PhantomData<fn() -> T>,
}

impl<'a, T: 'static> SystemParam for NonSendMut<'a, T> {
    type Fetch = NonSendMutState<T>;
}

// SAFETY: NonSendMut ComponentId and ArchetypeComponentId access is applied to SystemMeta. If this
// NonSendMut conflicts with any prior access, a panic will occur.
unsafe impl<T: 'static> SystemParamState for NonSendMutState<T> {
    fn init(world: &mut World, system_meta: &mut SystemMeta) -> Self {
        system_meta.set_non_send();

        let component_id = world.initialize_non_send_resource::<T>();
        let combined_access = system_meta.component_access_set.combined_access_mut();
        if combined_access.has_write(component_id) {
            panic!(
                "error[B0002]: NonSendMut<{}> in system {} conflicts with a previous mutable resource access ({0}). Consider removing the duplicate access.",
                std::any::type_name::<T>(), system_meta.name);
        } else if combined_access.has_read(component_id) {
            panic!(
                "error[B0002]: NonSendMut<{}> in system {} conflicts with a previous immutable resource access ({0}). Consider removing the duplicate access.",
                std::any::type_name::<T>(), system_meta.name);
        }
        combined_access.add_write(component_id);

        let resource_archetype = world.archetypes.resource();
        let archetype_component_id = resource_archetype
            .get_archetype_component_id(component_id)
            .unwrap();
        system_meta
            .archetype_component_access
            .add_write(archetype_component_id);
        Self {
            component_id,
            marker: PhantomData,
        }
    }
}

impl<'w, 's, T: 'static> SystemParamFetch<'w, 's> for NonSendMutState<T> {
    type Item = NonSendMut<'w, T>;

    #[inline]
    unsafe fn get_param(
        state: &'s mut Self,
        system_meta: &SystemMeta,
        world: &'w World,
        change_tick: u32,
    ) -> Self::Item {
        world.validate_non_send_access::<T>();
        let column = world
            .get_populated_resource_column(state.component_id)
            .unwrap_or_else(|| {
                panic!(
                    "Non-send resource requested by {} does not exist: {}",
                    system_meta.name,
                    std::any::type_name::<T>()
                )
            });
        NonSendMut {
            value: column.get_data_ptr().assert_unique().deref_mut::<T>(),
            ticks: Ticks {
                component_ticks: column.get_ticks_unchecked(0).deref_mut(),
                last_change_tick: system_meta.last_change_tick,
                change_tick,
            },
        }
    }
}

/// The [`SystemParamState`] of [`Option<NonSendMut<T>>`].
/// See: [`NonSendMut<T>`]
#[doc(hidden)]
pub struct OptionNonSendMutState<T>(NonSendMutState<T>);

impl<'a, T: 'static> SystemParam for Option<NonSendMut<'a, T>> {
    type Fetch = OptionNonSendMutState<T>;
}

// SAFETY: this impl defers to `NonSendMutState`, which initializes
// and validates the correct world access
unsafe impl<T: 'static> SystemParamState for OptionNonSendMutState<T> {
    fn init(world: &mut World, system_meta: &mut SystemMeta) -> Self {
        Self(NonSendMutState::init(world, system_meta))
    }
}

impl<'w, 's, T: 'static> SystemParamFetch<'w, 's> for OptionNonSendMutState<T> {
    type Item = Option<NonSendMut<'w, T>>;

    #[inline]
    unsafe fn get_param(
        state: &'s mut Self,
        system_meta: &SystemMeta,
        world: &'w World,
        change_tick: u32,
    ) -> Self::Item {
        world.validate_non_send_access::<T>();
        world
            .get_populated_resource_column(state.0.component_id)
            .map(|column| NonSendMut {
                value: column.get_data_ptr().assert_unique().deref_mut::<T>(),
                ticks: Ticks {
                    component_ticks: column.get_ticks_unchecked(0).deref_mut(),
                    last_change_tick: system_meta.last_change_tick,
                    change_tick,
                },
            })
    }
}

impl<'a> SystemParam for &'a Archetypes {
    type Fetch = ArchetypesState;
}

// SAFETY: Only reads World archetypes
unsafe impl ReadOnlySystemParamFetch for ArchetypesState {}

/// The [`SystemParamState`] of [`Archetypes`].
#[doc(hidden)]
pub struct ArchetypesState;

// SAFETY: no component value access
unsafe impl SystemParamState for ArchetypesState {
    fn init(_world: &mut World, _system_meta: &mut SystemMeta) -> Self {
        Self
    }
}

impl<'w, 's> SystemParamFetch<'w, 's> for ArchetypesState {
    type Item = &'w Archetypes;

    #[inline]
    unsafe fn get_param(
        _state: &'s mut Self,
        _system_meta: &SystemMeta,
        world: &'w World,
        _change_tick: u32,
    ) -> Self::Item {
        world.archetypes()
    }
}

impl<'a> SystemParam for &'a Components {
    type Fetch = ComponentsState;
}

// SAFETY: Only reads World components
unsafe impl ReadOnlySystemParamFetch for ComponentsState {}

/// The [`SystemParamState`] of [`Components`].
#[doc(hidden)]
pub struct ComponentsState;

// SAFETY: no component value access
unsafe impl SystemParamState for ComponentsState {
    fn init(_world: &mut World, _system_meta: &mut SystemMeta) -> Self {
        Self
    }
}

impl<'w, 's> SystemParamFetch<'w, 's> for ComponentsState {
    type Item = &'w Components;

    #[inline]
    unsafe fn get_param(
        _state: &'s mut Self,
        _system_meta: &SystemMeta,
        world: &'w World,
        _change_tick: u32,
    ) -> Self::Item {
        world.components()
    }
}

impl<'a> SystemParam for &'a Entities {
    type Fetch = EntitiesState;
}

// SAFETY: Only reads World entities
unsafe impl ReadOnlySystemParamFetch for EntitiesState {}

/// The [`SystemParamState`] of [`Entities`].
#[doc(hidden)]
pub struct EntitiesState;

// SAFETY: no component value access
unsafe impl SystemParamState for EntitiesState {
    fn init(_world: &mut World, _system_meta: &mut SystemMeta) -> Self {
        Self
    }
}

impl<'w, 's> SystemParamFetch<'w, 's> for EntitiesState {
    type Item = &'w Entities;

    #[inline]
    unsafe fn get_param(
        _state: &'s mut Self,
        _system_meta: &SystemMeta,
        world: &'w World,
        _change_tick: u32,
    ) -> Self::Item {
        world.entities()
    }
}

impl<'a> SystemParam for &'a Bundles {
    type Fetch = BundlesState;
}

// SAFETY: Only reads World bundles
unsafe impl ReadOnlySystemParamFetch for BundlesState {}

/// The [`SystemParamState`] of [`Bundles`].
#[doc(hidden)]
pub struct BundlesState;

// SAFETY: no component value access
unsafe impl SystemParamState for BundlesState {
    fn init(_world: &mut World, _system_meta: &mut SystemMeta) -> Self {
        Self
    }
}

impl<'w, 's> SystemParamFetch<'w, 's> for BundlesState {
    type Item = &'w Bundles;

    #[inline]
    unsafe fn get_param(
        _state: &'s mut Self,
        _system_meta: &SystemMeta,
        world: &'w World,
        _change_tick: u32,
    ) -> Self::Item {
        world.bundles()
    }
}

/// A [`SystemParam`] that reads the previous and current change ticks of the system.
///
/// A system's change ticks are updated each time it runs:
/// - `last_change_tick` copies the previous value of `change_tick`
/// - `change_tick` copies the current value of [`World::read_change_tick`]
///
/// Component change ticks that are more recent than `last_change_tick` will be detected by the system.
/// Those can be read by calling [`last_changed`](crate::change_detection::DetectChanges::last_changed)
/// on a [`Mut<T>`](crate::change_detection::Mut) or [`ResMut<T>`](crate::change_detection::ResMut).
#[derive(Debug)]
pub struct SystemChangeTick {
    last_change_tick: u32,
    change_tick: u32,
}

impl SystemChangeTick {
    /// Returns the current [`World`] change tick seen by the system.
    #[inline]
    pub fn change_tick(&self) -> u32 {
        self.change_tick
    }

    /// Returns the [`World`] change tick seen by the system the previous time it ran.
    #[inline]
    pub fn last_change_tick(&self) -> u32 {
        self.last_change_tick
    }
}

// SAFETY: Only reads internal system state
unsafe impl ReadOnlySystemParamFetch for SystemChangeTickState {}

impl SystemParam for SystemChangeTick {
    type Fetch = SystemChangeTickState;
}

/// The [`SystemParamState`] of [`SystemChangeTick`].
#[doc(hidden)]
pub struct SystemChangeTickState {}

// SAFETY: `SystemParamTickState` doesn't require any world access
unsafe impl SystemParamState for SystemChangeTickState {
    fn init(_world: &mut World, _system_meta: &mut SystemMeta) -> Self {
        Self {}
    }
}

impl<'w, 's> SystemParamFetch<'w, 's> for SystemChangeTickState {
    type Item = SystemChangeTick;

    unsafe fn get_param(
        _state: &'s mut Self,
        system_meta: &SystemMeta,
        _world: &'w World,
        change_tick: u32,
    ) -> Self::Item {
        SystemChangeTick {
            last_change_tick: system_meta.last_change_tick,
            change_tick,
        }
    }
}

/// Name of the system that corresponds to this [`crate::system::SystemState`].
///
/// This is not a reliable identifier, it is more so useful for debugging
/// purposes of finding where a system parameter is being used incorrectly.
pub struct SystemName<'s> {
    name: &'s str,
}

impl<'s> SystemName<'s> {
    pub fn name(&self) -> &str {
        self.name
    }
}

impl<'s> Deref for SystemName<'s> {
    type Target = str;
    fn deref(&self) -> &Self::Target {
        self.name()
    }
}

impl<'s> AsRef<str> for SystemName<'s> {
    fn as_ref(&self) -> &str {
        self.name()
    }
}

impl<'s> From<SystemName<'s>> for &'s str {
    fn from(name: SystemName<'s>) -> &'s str {
        name.name
    }
}

impl<'s> std::fmt::Debug for SystemName<'s> {
    #[inline(always)]
    fn fmt(&self, f: &mut std::fmt::Formatter) -> std::fmt::Result {
        f.debug_tuple("SystemName").field(&self.name()).finish()
    }
}

impl<'s> std::fmt::Display for SystemName<'s> {
    #[inline(always)]
    fn fmt(&self, f: &mut std::fmt::Formatter) -> std::fmt::Result {
        std::fmt::Display::fmt(&self.name(), f)
    }
}

impl<'s> SystemParam for SystemName<'s> {
    type Fetch = SystemNameState;
}

// SAFETY: Only reads internal system state
unsafe impl ReadOnlySystemParamFetch for SystemNameState {}

/// The [`SystemParamState`] of [`SystemName`].
#[doc(hidden)]
pub struct SystemNameState {
    name: Cow<'static, str>,
}

// SAFETY: no component value access
unsafe impl SystemParamState for SystemNameState {
    fn init(_world: &mut World, system_meta: &mut SystemMeta) -> Self {
        Self {
            name: system_meta.name.clone(),
        }
    }
}

impl<'w, 's> SystemParamFetch<'w, 's> for SystemNameState {
    type Item = SystemName<'s>;

    #[inline]
    unsafe fn get_param(
        state: &'s mut Self,
        _system_meta: &SystemMeta,
        _world: &'w World,
        _change_tick: u32,
    ) -> Self::Item {
        SystemName {
            name: state.name.as_ref(),
        }
    }
}

macro_rules! impl_system_param_tuple {
    ($($param: ident),*) => {
        impl<$($param: SystemParam),*> SystemParam for ($($param,)*) {
            type Fetch = ($($param::Fetch,)*);
        }

        // SAFETY: tuple consists only of ReadOnlySystemParamFetches
        unsafe impl<$($param: ReadOnlySystemParamFetch),*> ReadOnlySystemParamFetch for ($($param,)*) {}

        #[allow(unused_variables)]
        #[allow(non_snake_case)]
        impl<'w, 's, $($param: SystemParamFetch<'w, 's>),*> SystemParamFetch<'w, 's> for ($($param,)*) {
            type Item = ($($param::Item,)*);

            #[inline]
            #[allow(clippy::unused_unit)]
            unsafe fn get_param(
                state: &'s mut Self,
                system_meta: &SystemMeta,
                world: &'w World,
                change_tick: u32,
            ) -> Self::Item {

                let ($($param,)*) = state;
                ($($param::get_param($param, system_meta, world, change_tick),)*)
            }
        }

        // SAFETY: implementors of each `SystemParamState` in the tuple have validated their impls
        #[allow(clippy::undocumented_unsafe_blocks)] // false positive by clippy
        #[allow(non_snake_case)]
        unsafe impl<$($param: SystemParamState),*> SystemParamState for ($($param,)*) {
            #[inline]
            fn init(_world: &mut World, _system_meta: &mut SystemMeta) -> Self {
                (($($param::init(_world, _system_meta),)*))
            }

            #[inline]
            fn new_archetype(&mut self, _archetype: &Archetype, _system_meta: &mut SystemMeta) {
                let ($($param,)*) = self;
                $($param.new_archetype(_archetype, _system_meta);)*
            }

            #[inline]
            fn apply(&mut self, _world: &mut World) {
                let ($($param,)*) = self;
                $($param.apply(_world);)*
            }
        }
    };
}

all_tuples!(impl_system_param_tuple, 0, 16, P);

pub mod lifetimeless {
    pub type SQuery<Q, F = ()> = super::Query<'static, 'static, Q, F>;
    pub type Read<T> = &'static T;
    pub type Write<T> = &'static mut T;
    pub type SRes<T> = super::Res<'static, T>;
    pub type SResMut<T> = super::ResMut<'static, T>;
    pub type SCommands = crate::system::Commands<'static, 'static>;
}

/// A helper for using system parameters in generic contexts
///
/// This type is a [`SystemParam`] adapter which always has
/// `Self::Fetch::Item == Self` (ignoring lifetimes for brevity),
/// no matter the argument [`SystemParam`] (`P`) (other than
/// that `P` must be `'static`)
///
/// This makes it useful for having arbitrary [`SystemParam`] type arguments
/// to function systems, or for generic types using the [`derive@SystemParam`]
/// derive:
///
/// ```
/// # use bevy_ecs::prelude::*;
/// use bevy_ecs::system::{SystemParam, StaticSystemParam};
/// #[derive(SystemParam)]
/// struct GenericParam<'w,'s, T: SystemParam + 'static> {
///     field: StaticSystemParam<'w, 's, T>,
/// }
/// fn do_thing_generically<T: SystemParam + 'static>(t: StaticSystemParam<T>) {}
///
/// fn check_always_is_system<T: SystemParam + 'static>(){
///     bevy_ecs::system::assert_is_system(do_thing_generically::<T>);
/// }
/// ```
/// Note that in a real case you'd generally want
/// additional bounds on `P`, for your use of the parameter
/// to have a reason to be generic.
///
/// For example, using this would allow a type to be generic over
/// whether a resource is accessed mutably or not, with
/// impls being bounded on [`P: Deref<Target=MyType>`](Deref), and
/// [`P: DerefMut<Target=MyType>`](DerefMut) depending on whether the
/// method requires mutable access or not.
///
/// The method which doesn't use this type will not compile:
/// ```compile_fail
/// # use bevy_ecs::prelude::*;
/// # use bevy_ecs::system::{SystemParam, StaticSystemParam};
///
/// fn do_thing_generically<T: SystemParam + 'static>(t: T) {}
///
/// #[derive(SystemParam)]
/// struct GenericParam<'w,'s, T: SystemParam> {
///     field: T,
///     #[system_param(ignore)]
///     // Use the lifetimes, as the `SystemParam` derive requires them
///     phantom: core::marker::PhantomData<&'w &'s ()>
/// }
/// # fn check_always_is_system<T: SystemParam + 'static>(){
/// #    bevy_ecs::system::assert_is_system(do_thing_generically::<T>);
/// # }
/// ```
///
pub struct StaticSystemParam<'w, 's, P: SystemParam>(SystemParamItem<'w, 's, P>);

impl<'w, 's, P: SystemParam> Deref for StaticSystemParam<'w, 's, P> {
    type Target = SystemParamItem<'w, 's, P>;

    fn deref(&self) -> &Self::Target {
        &self.0
    }
}

impl<'w, 's, P: SystemParam> DerefMut for StaticSystemParam<'w, 's, P> {
    fn deref_mut(&mut self) -> &mut Self::Target {
        &mut self.0
    }
}

impl<'w, 's, P: SystemParam> StaticSystemParam<'w, 's, P> {
    /// Get the value of the parameter
    pub fn into_inner(self) -> SystemParamItem<'w, 's, P> {
        self.0
    }
}

/// The [`SystemParamState`] of [`StaticSystemParam`].
#[doc(hidden)]
pub struct StaticSystemParamState<S, P>(S, PhantomData<fn() -> P>);

// SAFETY: This doesn't add any more reads, and the delegated fetch confirms it
unsafe impl<S: ReadOnlySystemParamFetch, P> ReadOnlySystemParamFetch
    for StaticSystemParamState<S, P>
{
}

impl<'world, 'state, P: SystemParam + 'static> SystemParam
    for StaticSystemParam<'world, 'state, P>
{
    type Fetch = StaticSystemParamState<P::Fetch, P>;
}

impl<'world, 'state, S: SystemParamFetch<'world, 'state>, P: SystemParam + 'static>
    SystemParamFetch<'world, 'state> for StaticSystemParamState<S, P>
where
    P: SystemParam<Fetch = S>,
{
    type Item = StaticSystemParam<'world, 'state, P>;

    unsafe fn get_param(
        state: &'state mut Self,
        system_meta: &SystemMeta,
        world: &'world World,
        change_tick: u32,
    ) -> Self::Item {
        // SAFETY: We properly delegate SystemParamState
        StaticSystemParam(S::get_param(&mut state.0, system_meta, world, change_tick))
    }
}

// SAFETY: all methods are just delegated to `S`'s `SystemParamState` implementation
unsafe impl<S: SystemParamState, P: SystemParam + 'static> SystemParamState
    for StaticSystemParamState<S, P>
{
    fn init(world: &mut World, system_meta: &mut SystemMeta) -> Self {
        Self(S::init(world, system_meta), PhantomData)
    }

    fn new_archetype(&mut self, archetype: &Archetype, system_meta: &mut SystemMeta) {
        self.0.new_archetype(archetype, system_meta);
    }

    fn apply(&mut self, world: &mut World) {
        self.0.apply(world);
    }
}

#[cfg(test)]
mod tests {
    use super::SystemParam;
    use crate::{
        self as bevy_ecs, // Necessary for the `SystemParam` Derive when used inside `bevy_ecs`.
        query::WorldQuery,
        system::Query,
    };

    // Compile test for #2838
    #[derive(SystemParam)]
    pub struct SpecialQuery<
        'w,
        's,
        Q: WorldQuery + Send + Sync + 'static,
        F: WorldQuery + Send + Sync + 'static = (),
    > {
        _query: Query<'w, 's, Q, F>,
    }
}<|MERGE_RESOLUTION|>--- conflicted
+++ resolved
@@ -221,7 +221,6 @@
 
 impl_param_set!();
 
-<<<<<<< HEAD
 /// A type that can be inserted into a [`World`] as a singleton.
 ///
 /// You can access resource data in systems using the [`Res`] and [`ResMut`] system parameters
@@ -253,16 +252,9 @@
 /// # schedule.add_system_to_stage("update", write_resource_system.after("first"));
 /// # schedule.run_once(&mut world);
 /// ```
-pub trait Resource: Send + Sync + 'static {}
+pub trait Resource: Send + 'static {}
 
 /// Shared borrow of a [`Resource`].
-=======
-pub trait Resource: Send + 'static {}
-
-impl<T> Resource for T where T: Send + 'static {}
-
-/// Shared borrow of a resource.
->>>>>>> 6251294a
 ///
 /// See the [`Resource`] documentation for usage.
 ///
@@ -280,13 +272,8 @@
     change_tick: u32,
 }
 
-<<<<<<< HEAD
 // SAFETY: Res only reads a single World resource
-unsafe impl<T: Resource> ReadOnlySystemParamFetch for ResState<T> {}
-=======
-// SAFE: Res only reads a single World resource
 unsafe impl<T: Resource + Sync> ReadOnlySystemParamFetch for ResState<T> {}
->>>>>>> 6251294a
 
 impl<'w, T: Resource + Sync> Debug for Res<'w, T>
 where
@@ -417,19 +404,12 @@
     type Fetch = OptionResState<T>;
 }
 
-<<<<<<< HEAD
 // SAFETY: Only reads a single World resource
-unsafe impl<T: Resource> ReadOnlySystemParamFetch for OptionResState<T> {}
+unsafe impl<T: Resource + Sync> ReadOnlySystemParamFetch for OptionResState<T> {}
 
 // SAFETY: this impl defers to `ResState`, which initializes
 // and validates the correct world access
-unsafe impl<T: Resource> SystemParamState for OptionResState<T> {
-=======
-// SAFE: Only reads a single World resource
-unsafe impl<T: Resource + Sync> ReadOnlySystemParamFetch for OptionResState<T> {}
-
 unsafe impl<T: Resource + Sync> SystemParamState for OptionResState<T> {
->>>>>>> 6251294a
     fn init(world: &mut World, system_meta: &mut SystemMeta) -> Self {
         Self(ResState::init(world, system_meta))
     }
