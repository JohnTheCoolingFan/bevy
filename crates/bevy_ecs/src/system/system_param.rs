--- conflicted
+++ resolved
@@ -212,14 +212,9 @@
     }
 }
 
-<<<<<<< HEAD
 impl<'w, T: Resource + Sync> Res<'w, T> {
     /// Returns true if (and only if) this resource been added since the last execution of this
     /// system.
-=======
-impl<'w, T: Resource> Res<'w, T> {
-    /// Returns `true` if the resource was added after the system last ran.
->>>>>>> aced6aff
     pub fn is_added(&self) -> bool {
         self.ticks.is_added(self.last_change_tick, self.change_tick)
     }
