--- conflicted
+++ resolved
@@ -275,6 +275,31 @@
 /// # bevy_ecs::system::assert_is_system(my_system);
 /// ```
 ///
+/// ## Non-Sync Queries
+///
+/// Non-`Sync` components are supported, but cannot be accessed as `&T`,
+/// as the type cannot be safely read from multiple threads at the same
+/// time. These components must be accessed via a `&mut T` to guarentee
+/// that the system has exclusive access to the components.
+///
+/// ```compile_fail,E0277
+/// # use bevy_ecs::prelude::*;
+/// # use std::cell::Cell;
+///
+/// #[derive(Component)]
+/// struct NotSync(Cell<usize>);
+///
+/// // This will not compile!
+/// fn my_system(query: Query<&NotSync>) {
+///     for _ in query.iter() {}
+/// }
+///
+/// // This will compile!
+/// fn my_system_mut(query: Query<&mut NotSync>) {
+///     for _ in query.iter() {}
+/// }
+/// ```
+///
 /// # Safety
 ///
 /// Component access of `ROQueryFetch<Self>` must be a subset of `QueryFetch<Self>`
@@ -288,7 +313,6 @@
 /// - [`archetype_fetch`]
 /// - [`table_fetch`]
 ///
-<<<<<<< HEAD
 /// [`Added`]: crate::query::Added
 /// [`archetype_fetch`]: Self::archetype_fetch
 /// [`Changed`]: crate::query::Changed
@@ -313,39 +337,6 @@
     type State: Send + Sync + Sized;
 
     /// This function manually implements subtyping for the query items.
-=======
-/// # bevy_ecs::system::assert_is_system(my_system);
-/// ```
-///
-/// ## Non-Sync Queries
-///
-/// Non-`Sync` components are supported, but cannot be accessed as `&T`,
-/// as the type cannot be safely read from multiple threads at the same
-/// time. These components must be accessed via a `&mut T` to guarentee
-/// that the system has exclusive access to the components.
-///
-/// ```compile_fail,E0277
-/// # use bevy_ecs::prelude::*;
-/// # use std::cell::Cell;
-///
-/// #[derive(Component)]
-/// struct NotSync(Cell<usize>);
-///
-/// // This will not compile!
-/// fn my_system(query: Query<&NotSync>) {
-///     for _ in query.iter() {}
-/// }
-///
-/// // This will compile!
-/// fn my_system_mut(query: Query<&mut NotSync>) {
-///     for _ in query.iter() {}
-/// }
-/// ```
-pub trait WorldQuery: for<'w> WorldQueryGats<'w, _State = Self::State> {
-    type State: FetchState;
-
-    /// This function manually implements variance for the query items.
->>>>>>> 6251294a
     fn shrink<'wlong: 'wshort, 'wshort>(item: QueryItem<'wlong, Self>) -> QueryItem<'wshort, Self>;
 
     /// Creates a new instance of this fetch.
@@ -556,36 +547,6 @@
             .unwrap_or_else(|| debug_checked_unreachable());
         *entities.get(archetype_index)
     }
-<<<<<<< HEAD
-=======
-}
-
-impl<T: Component + Sync> WorldQuery for &T {
-    type State = ReadState<T>;
-
-    fn shrink<'wlong: 'wshort, 'wshort>(item: QueryItem<'wlong, Self>) -> QueryItem<'wshort, Self> {
-        item
-    }
-}
-
-/// The [`FetchState`] of `&T`.
-#[doc(hidden)]
-pub struct ReadState<T> {
-    component_id: ComponentId,
-    marker: PhantomData<fn() -> T>,
-}
-
-// SAFETY: component access and archetype component access are properly updated to reflect that T is
-// read
-unsafe impl<T: Component + Sync> FetchState for ReadState<T> {
-    fn init(world: &mut World) -> Self {
-        let component_id = world.init_component::<T>();
-        ReadState {
-            component_id,
-            marker: PhantomData,
-        }
-    }
->>>>>>> 6251294a
 
     fn update_component_access(_state: &Self::State, _access: &mut FilteredAccess<ComponentId>) {}
 
@@ -624,40 +585,14 @@
     sparse_set: Option<&'w ComponentSparseSet>,
 }
 
-<<<<<<< HEAD
 /// SAFETY: `ROQueryFetch<Self>` is the same as `QueryFetch<Self>`
-unsafe impl<T: Component> WorldQuery for &T {
+unsafe impl<T: Component + Sync> WorldQuery for &T {
     type ReadOnly = Self;
     type State = ComponentId;
 
     fn shrink<'wlong: 'wshort, 'wshort>(item: &'wlong T) -> &'wshort T {
         item
     }
-=======
-impl<T> Clone for ReadFetch<'_, T> {
-    fn clone(&self) -> Self {
-        Self {
-            table_components: self.table_components,
-            entity_table_rows: self.entity_table_rows,
-            entities: self.entities,
-            sparse_set: self.sparse_set,
-        }
-    }
-}
-
-/// SAFETY: access is read only
-unsafe impl<'w, T: Component + Sync> ReadOnlyFetch for ReadFetch<'w, T> {}
-
-impl<'w, T: Component + Sync> WorldQueryGats<'w> for &T {
-    type Fetch = ReadFetch<'w, T>;
-    type ReadOnlyFetch = ReadFetch<'w, T>;
-    type _State = ReadState<T>;
-}
-
-impl<'w, T: Component + Sync> Fetch<'w> for ReadFetch<'w, T> {
-    type Item = &'w T;
-    type State = ReadState<T>;
->>>>>>> 6251294a
 
     const IS_DENSE: bool = {
         match T::Storage::STORAGE_TYPE {
@@ -792,9 +727,9 @@
 }
 
 /// SAFETY: access is read only
-unsafe impl<T: Component> ReadOnlyWorldQuery for &T {}
-
-impl<'w, T: Component> WorldQueryGats<'w> for &T {
+unsafe impl<T: Component + Sync> ReadOnlyWorldQuery for &T {}
+
+impl<'w, T: Component + Sync> WorldQueryGats<'w> for &T {
     type Fetch = ReadFetch<'w, T>;
     type Item = &'w T;
 }
@@ -813,19 +748,10 @@
     change_tick: u32,
 }
 
-<<<<<<< HEAD
 /// SAFETY: access of `&T` is a subset of `&mut T`
-unsafe impl<'__w, T: Component> WorldQuery for &'__w mut T {
+unsafe impl<'__w, T: Component+ Sync> WorldQuery for &'__w mut T {
     type ReadOnly = &'__w T;
     type State = ComponentId;
-=======
-/// The [`FetchState`] of `&mut T`.
-#[doc(hidden)]
-pub struct WriteState<T> {
-    component_id: ComponentId,
-    marker: PhantomData<fn() -> T>,
-}
->>>>>>> 6251294a
 
     fn shrink<'wlong: 'wshort, 'wshort>(item: Mut<'wlong, T>) -> Mut<'wshort, T> {
         item
@@ -1194,66 +1120,6 @@
     }
 }
 
-<<<<<<< HEAD
-=======
-impl<T: Component> WorldQuery for ChangeTrackers<T> {
-    type State = ChangeTrackersState<T>;
-
-    fn shrink<'wlong: 'wshort, 'wshort>(item: QueryItem<'wlong, Self>) -> QueryItem<'wshort, Self> {
-        item
-    }
-}
-
-/// The [`FetchState`] of [`ChangeTrackers`].
-#[doc(hidden)]
-pub struct ChangeTrackersState<T> {
-    component_id: ComponentId,
-    marker: PhantomData<fn() -> T>,
-}
-
-// SAFETY: component access and archetype component access are properly updated to reflect that T is
-// read
-unsafe impl<T: Component> FetchState for ChangeTrackersState<T> {
-    fn init(world: &mut World) -> Self {
-        let component_id = world.init_component::<T>();
-        Self {
-            component_id,
-            marker: PhantomData,
-        }
-    }
-
-    fn update_component_access(&self, access: &mut FilteredAccess<ComponentId>) {
-        assert!(
-            !access.access().has_write(self.component_id),
-            "ChangeTrackers<{}> conflicts with a previous access in this query. Shared access cannot coincide with exclusive access.",
-                std::any::type_name::<T>()
-        );
-        access.add_read(self.component_id);
-    }
-
-    fn update_archetype_component_access(
-        &self,
-        archetype: &Archetype,
-        access: &mut Access<ArchetypeComponentId>,
-    ) {
-        if let Some(archetype_component_id) =
-            archetype.get_archetype_component_id(self.component_id)
-        {
-            access.add_read(archetype_component_id);
-        }
-    }
-
-    fn matches_archetype(&self, archetype: &Archetype) -> bool {
-        archetype.contains(self.component_id)
-    }
-
-    fn matches_table(&self, table: &Table) -> bool {
-        table.has_column(self.component_id)
-    }
-}
-
-/// The [`Fetch`] of [`ChangeTrackers`].
->>>>>>> 6251294a
 #[doc(hidden)]
 pub struct ChangeTrackersFetch<'w, T> {
     // T::Storage = TableStorage
